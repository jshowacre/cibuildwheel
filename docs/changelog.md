--- conflicted
+++ resolved
@@ -2,7 +2,6 @@
 title: Changelog
 ---
 
-<<<<<<< HEAD
 ### v2.2.0 (prerelease)
 
 _Currently in prerelease. The below release notes will be condensed into a single entry on final release._
@@ -14,13 +13,12 @@
   Musllinux builds are enabled by default. To disable them on your project, add `*-musllinux_*` to your [`CIBW_SKIP`/`skip`](https://cibuildwheel.readthedocs.io/en/stable/options/#build-skip)
  option. (#768)
 - 🛠 Setting an empty string for the [`CIBW_*_IMAGE`](https://cibuildwheel.readthedocs.io/en/stable/options/#manylinux-image) option will now fallthrough to the config file or cibuildwheel's default, rather than causing an error. This makes the option easier to use in CI build matricies. (#829)
-=======
+
 ### v2.1.3
 
 _6 October 2021_
 
 - 🛠 Updated CPython 3.10 to the 3.10.0 final release
->>>>>>> e8db6ff3
 
 ### v2.1.2
 
