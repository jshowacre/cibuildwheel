#
# This file is autogenerated by pip-compile
# To update, run:
#
#    bin/update_dependencies.py
#
appdirs==1.4.4            # via virtualenv
delocate==0.8.2           # via -r cibuildwheel/resources/constraints.in
distlib==0.3.1            # via virtualenv
filelock==3.0.12          # via virtualenv
six==1.15.0               # via virtualenv
virtualenv==20.2.2        # via -r cibuildwheel/resources/constraints.in
wheel==0.36.2             # via -r cibuildwheel/resources/constraints.in, delocate

# The following packages are considered to be unsafe in a requirements file:
pip==20.3.3               # via -r cibuildwheel/resources/constraints.in
<<<<<<< HEAD
setuptools==51.0.0        # via -r cibuildwheel/resources/constraints.in
=======
setuptools==51.1.0        # via -r cibuildwheel/resources/constraints.in
>>>>>>> e43b105d
<|MERGE_RESOLUTION|>--- conflicted
+++ resolved
@@ -14,8 +14,4 @@
 
 # The following packages are considered to be unsafe in a requirements file:
 pip==20.3.3               # via -r cibuildwheel/resources/constraints.in
-<<<<<<< HEAD
-setuptools==51.0.0        # via -r cibuildwheel/resources/constraints.in
-=======
-setuptools==51.1.0        # via -r cibuildwheel/resources/constraints.in
->>>>>>> e43b105d
+setuptools==51.1.0        # via -r cibuildwheel/resources/constraints.in