import os
import platform
import shlex
import subprocess
import sys
import textwrap
import uuid
from collections import namedtuple

from .util import (
    get_build_verbosity_extra_flags,
    prepare_command,
)


def matches_platform(identifier):
    pm = platform.machine()
    if pm == "x86_64":
        # x86_64 machines can run i686 docker containers
        if identifier.endswith('x86_64') or identifier.endswith('i686'):
            return True
    elif pm == "i686":
        if identifier.endswith('i686'):
            return True
    elif pm == "aarch64":
        if identifier.endswith('aarch64'):
            return True
    elif pm == "ppc64le":
        if identifier.endswith('ppc64le'):
            return True
    elif pm == "s390x":
        if identifier.endswith('s390x'):
            return True
    return False


def get_python_configurations(build_selector):
    PythonConfiguration = namedtuple('PythonConfiguration', ['version', 'identifier', 'path'])
    python_configurations = [
        PythonConfiguration(version='2.7', identifier='cp27-manylinux_x86_64', path='/opt/python/cp27-cp27m'),
        PythonConfiguration(version='2.7', identifier='cp27-manylinux_x86_64', path='/opt/python/cp27-cp27mu'),
        PythonConfiguration(version='3.5', identifier='cp35-manylinux_x86_64', path='/opt/python/cp35-cp35m'),
        PythonConfiguration(version='3.6', identifier='cp36-manylinux_x86_64', path='/opt/python/cp36-cp36m'),
        PythonConfiguration(version='3.7', identifier='cp37-manylinux_x86_64', path='/opt/python/cp37-cp37m'),
        PythonConfiguration(version='3.8', identifier='cp38-manylinux_x86_64', path='/opt/python/cp38-cp38'),
        PythonConfiguration(version='2.7', identifier='cp27-manylinux_i686', path='/opt/python/cp27-cp27m'),
        PythonConfiguration(version='2.7', identifier='cp27-manylinux_i686', path='/opt/python/cp27-cp27mu'),
        PythonConfiguration(version='3.5', identifier='cp35-manylinux_i686', path='/opt/python/cp35-cp35m'),
        PythonConfiguration(version='3.6', identifier='cp36-manylinux_i686', path='/opt/python/cp36-cp36m'),
        PythonConfiguration(version='3.7', identifier='cp37-manylinux_i686', path='/opt/python/cp37-cp37m'),
        PythonConfiguration(version='3.8', identifier='cp38-manylinux_i686', path='/opt/python/cp38-cp38'),
        PythonConfiguration(version='2.7', identifier='pp27-manylinux_x86_64', path='/opt/python/pp27-pypy_73'),
        PythonConfiguration(version='3.6', identifier='pp36-manylinux_x86_64', path='/opt/python/pp36-pypy36_pp73'),
        PythonConfiguration(version='3.5', identifier='cp35-manylinux_aarch64', path='/opt/python/cp35-cp35m'),
        PythonConfiguration(version='3.6', identifier='cp36-manylinux_aarch64', path='/opt/python/cp36-cp36m'),
        PythonConfiguration(version='3.7', identifier='cp37-manylinux_aarch64', path='/opt/python/cp37-cp37m'),
        PythonConfiguration(version='3.8', identifier='cp38-manylinux_aarch64', path='/opt/python/cp38-cp38'),
        PythonConfiguration(version='3.5', identifier='cp35-manylinux_ppc64le', path='/opt/python/cp35-cp35m'),
        PythonConfiguration(version='3.6', identifier='cp36-manylinux_ppc64le', path='/opt/python/cp36-cp36m'),
        PythonConfiguration(version='3.7', identifier='cp37-manylinux_ppc64le', path='/opt/python/cp37-cp37m'),
        PythonConfiguration(version='3.8', identifier='cp38-manylinux_ppc64le', path='/opt/python/cp38-cp38'),
        PythonConfiguration(version='3.5', identifier='cp35-manylinux_s390x', path='/opt/python/cp35-cp35m'),
        PythonConfiguration(version='3.6', identifier='cp36-manylinux_s390x', path='/opt/python/cp36-cp36m'),
        PythonConfiguration(version='3.7', identifier='cp37-manylinux_s390x', path='/opt/python/cp37-cp37m'),
        PythonConfiguration(version='3.8', identifier='cp38-manylinux_s390x', path='/opt/python/cp38-cp38'),
    ]
    # skip builds as required
    return [c for c in python_configurations if matches_platform(c.identifier) and build_selector(c.identifier)]


<<<<<<< HEAD
def build(project_dir, output_dir, test_command, test_requires, test_extras, before_build, build_verbosity, build_selector, repair_command, environment, manylinux_images, dependency_constraints):
=======
def build(project_dir, output_dir, test_command, before_test, test_requires, test_extras, before_build, build_verbosity, build_selector, repair_command, environment, manylinux_images):
>>>>>>> c22d5042
    try:
        subprocess.check_call(['docker', '--version'])
    except Exception:
        print('cibuildwheel: Docker not found. Docker is required to run Linux builds. '
              'If you\'re building on Travis CI, add `services: [docker]` to your .travis.yml.'
              'If you\'re building on Circle CI in Linux, add a `setup_remote_docker` step to your .circleci/config.yml',
              file=sys.stderr)
        exit(2)

    python_configurations = get_python_configurations(build_selector)
    platforms = [
        ('cp', 'manylinux_x86_64', manylinux_images['x86_64']),
        ('cp', 'manylinux_i686', manylinux_images['i686']),
        ('cp', 'manylinux_aarch64', manylinux_images['aarch64']),
        ('cp', 'manylinux_ppc64le', manylinux_images['ppc64le']),
        ('cp', 'manylinux_s390x', manylinux_images['s390x']),
        ('pp', 'manylinux_x86_64', manylinux_images['pypy_x86_64']),
    ]

    for implementation, platform_tag, docker_image in platforms:
        platform_configs = [c for c in python_configurations if c.identifier.startswith(implementation) and c.identifier.endswith(platform_tag)]
        if not platform_configs:
            continue

<<<<<<< HEAD
=======
        bash_script = '''
            set -o errexit
            set -o xtrace
            mkdir /output
            cd /project

            for PYBIN in {pybin_paths}; do (
                # Temporary hack/workaround, putting loop body in subshell; fixed in PR #256

                export PATH="$PYBIN:$PATH"
                {environment_exports}

                # check the active python and pip are in PYBIN
                if [ "$(which pip)" != "$PYBIN/pip" ]; then
                    echo "cibuildwheel: python available on PATH doesn't match our installed instance. If you have modified PATH, ensure that you don't overwrite cibuildwheel's entry or insert python above it."
                    exit 1
                fi
                if [ "$(which python)" != "$PYBIN/python" ]; then
                    echo "cibuildwheel: pip available on PATH doesn't match our installed instance. If you have modified PATH, ensure that you don't overwrite cibuildwheel's entry or insert pip above it."
                    exit 1
                fi

                if [ ! -z {before_build} ]; then
                    sh -c {before_build}
                fi

                # Build the wheel
                rm -rf /tmp/built_wheel
                mkdir /tmp/built_wheel
                pip wheel . -w /tmp/built_wheel --no-deps {build_verbosity_flag}
                built_wheel=(/tmp/built_wheel/*.whl)

                # repair the wheel
                rm -rf /tmp/repaired_wheels
                mkdir /tmp/repaired_wheels
                # NOTE: 'built_wheel' here is a bash array of glob matches; "$built_wheel" returns
                # the first element
                if [[ "$built_wheel" == *none-any.whl ]] || [ -z {repair_command} ]; then
                    # pure Python wheel or empty repair command
                    mv "$built_wheel" /tmp/repaired_wheels
                else
                    sh -c {repair_command} repair_command "$built_wheel"
                fi
                repaired_wheels=(/tmp/repaired_wheels/*.whl)

                if [ ! -z {test_command} ]; then
                    # Set up a virtual environment to install and test from, to make sure
                    # there are no dependencies that were pulled in at build time.
                    pip install virtualenv
                    venv_dir=`mktemp -d`/venv
                    python -m virtualenv "$venv_dir"

                    export __CIBW_VIRTUALENV_PATH__=$venv_dir

                    # run the tests in a subshell to keep that `activate`
                    # script from polluting the env
                    (
                        source "$venv_dir/bin/activate"

                        echo "Running tests using `which python`"

                        if [ ! -z {before_test} ]; then
                            sh -c {before_test}
                        fi

                        # Install the wheel we just built
                        # Note: If auditwheel produced two wheels, it's because the earlier produced wheel
                        # conforms to multiple manylinux standards. These multiple versions of the wheel are
                        # functionally the same, differing only in name, wheel metadata, and possibly include
                        # different external shared libraries. so it doesn't matter which one we run the tests on.
                        # Let's just pick the first one.
                        pip install "${{repaired_wheels[0]}}"{test_extras}

                        # Install any requirements to run the tests
                        if [ ! -z "{test_requires}" ]; then
                            pip install {test_requires}
                        fi

                        # Run the tests from a different directory
                        pushd $HOME
                        sh -c {test_command}
                        popd
                    )
                    # exit if tests failed (needed for older bash versions)
                    if [ $? -ne 0 ]; then
                        exit 1;
                    fi

                    # clean up
                    rm -rf "$venv_dir"
                fi

                # we're all done here; move it to output
                mv "${{repaired_wheels[@]}}" /output
                for repaired_wheel in "${{repaired_wheels[@]}}"; do chown {uid}:{gid} "/output/$(basename "$repaired_wheel")"; done
            ) done
        '''.format(
            pybin_paths=' '.join(c.path + '/bin' for c in platform_configs),
            test_requires=' '.join(test_requires),
            test_extras=test_extras,
            test_command=shlex.quote(
                prepare_command(test_command, project='/project') if test_command else ''
            ),
            before_build=shlex.quote(
                prepare_command(before_build, project='/project') if before_build else ''
            ),
            build_verbosity_flag=' '.join(get_build_verbosity_extra_flags(build_verbosity)),
            repair_command=shlex.quote(
                prepare_command(repair_command, wheel='"$1"', dest_dir='/tmp/repaired_wheels') if repair_command else ''
            ),
            environment_exports='\n'.join(environment.as_shell_commands()),
            uid=os.getuid(),
            gid=os.getgid(),
            before_test=shlex.quote(
                prepare_command(before_test, project='/project') if before_test else ''
            ),
        )

>>>>>>> c22d5042
        container_name = 'cibuildwheel-{}'.format(uuid.uuid4())
        try:
            subprocess.run(['docker', 'create',
                            '--env', 'CIBUILDWHEEL',
                            '--name', container_name,
                            '-i',
                            '-v', '/:/host',  # ignored on CircleCI
                            docker_image, '/bin/bash'], check=True)
            subprocess.run(['docker', 'cp',
                            os.path.abspath(project_dir) + '/.',
                            container_name + ':/project'], check=True)

            for config in platform_configs:
                if dependency_constraints:
                    constraints_file = dependency_constraints.get_for_python_version(config.version)
                    subprocess.run(['docker', 'cp',
                                    os.path.abspath(constraints_file),
                                    container_name + ':/constraints.txt'], check=True)

                subprocess.run(
                    ['docker', 'start', '-i', '-a', container_name],
                    universal_newlines=True,
                    check=True,
                    input='''
                        set -o errexit
                        set -o xtrace
                        mkdir -p /output
                        cd /project

                        PYBIN="{config_python_bin}"

                        export PATH="$PYBIN:$PATH"
                        {environment_exports}

                        # check the active python and pip are in PYBIN
                        if [ "$(which pip)" != "$PYBIN/pip" ]; then
                        echo "cibuildwheel: python available on PATH doesn't match our installed instance. If you have modified PATH, ensure that you don't overwrite cibuildwheel's entry or insert python above it."
                        exit 1
                        fi
                        if [ "$(which python)" != "$PYBIN/python" ]; then
                        echo "cibuildwheel: pip available on PATH doesn't match our installed instance. If you have modified PATH, ensure that you don't overwrite cibuildwheel's entry or insert pip above it."
                        exit 1
                        fi

                        if [ ! -z {before_build} ]; then
                            sh -c {before_build}
                        fi

                        # Build the wheel
                        rm -rf /tmp/built_wheel
                        mkdir /tmp/built_wheel
                        pip wheel . -w /tmp/built_wheel --no-deps {build_verbosity_flag}
                        built_wheel=(/tmp/built_wheel/*.whl)

                        # repair the wheel
                        rm -rf /tmp/repaired_wheels
                        mkdir /tmp/repaired_wheels
                        # NOTE: 'built_wheel' here is a bash array of glob matches; "$built_wheel" returns
                        # the first element
                        if [[ "$built_wheel" == *none-any.whl ]] || [ -z {repair_command} ]; then
                            # pure Python wheel or empty repair command
                            mv "$built_wheel" /tmp/repaired_wheels
                        else
                            sh -c {repair_command} repair_command "$built_wheel"
                        fi
                        repaired_wheels=(/tmp/repaired_wheels/*.whl)

                        if [ ! -z {test_command} ]; then
                            # Set up a virtual environment to install and test from, to make sure
                            # there are no dependencies that were pulled in at build time.
                            pip install {dependency_install_flags} virtualenv
                            venv_dir=`mktemp -d`/venv
                            python -m virtualenv --no-download "$venv_dir"
                            export __CIBW_VIRTUALENV_PATH__=$venv_dir

                            # run the tests in a subshell to keep that `activate`
                            # script from polluting the env
                            (
                                source "$venv_dir/bin/activate"

                                echo "Running tests using `which python`"

                                # Install the wheel we just built
                                # Note: If auditwheel produced two wheels, it's because the earlier produced wheel
                                # conforms to multiple manylinux standards. These multiple versions of the wheel are
                                # functionally the same, differing only in name, wheel metadata, and possibly include
                                # different external shared libraries. so it doesn't matter which one we run the tests on.
                                # Let's just pick the first one.
                                pip install "${{repaired_wheels[0]}}"{test_extras}

                                # Install any requirements to run the tests
                                if [ ! -z "{test_requires}" ]; then
                                    pip install {test_requires}
                                fi

                                # Run the tests from a different directory
                                pushd $HOME
                                sh -c {test_command}
                                popd
                            )
                            # exit if tests failed (needed for older bash versions)
                            if [ $? -ne 0 ]; then
                              exit 1;
                            fi

                            # clean up
                            rm -rf "$venv_dir"
                        fi

                        # we're all done here; move it to output
                        mv "${{repaired_wheels[@]}}" /output
                        for repaired_wheel in "${{repaired_wheels[@]}}"; do
                            chown {uid}:{gid} "/output/$(basename "$repaired_wheel")"
                        done
                    '''.format(
                        config_python_bin=config.path + '/bin',
                        test_requires=' '.join(test_requires),
                        test_extras=test_extras,
                        test_command=shlex.quote(
                            prepare_command(test_command, project='/project') if test_command else ''
                        ),
                        before_build=shlex.quote(
                            prepare_command(before_build, project='/project') if before_build else ''
                        ),
                        build_verbosity_flag=' '.join(get_build_verbosity_extra_flags(build_verbosity)),
                        repair_command=shlex.quote(
                            prepare_command(repair_command, wheel='"$1"', dest_dir='/tmp/repaired_wheels') if repair_command else ''
                        ),
                        environment_exports='\n'.join(environment.as_shell_commands()),
                        uid=os.getuid(),
                        gid=os.getgid(),
                        dependency_install_flags='-c /constraints.txt' if dependency_constraints else '',
                    )
                )

            # copy the output back into the host
            subprocess.run(['docker', 'cp',
                            container_name + ':/output/.',
                            os.path.abspath(output_dir)], check=True)
        except subprocess.CalledProcessError:
            exit(1)
        finally:
            # Still gets executed, even when 'exit(1)' gets called
            subprocess.run(['docker', 'rm', '--force', '-v', container_name], check=True)


def troubleshoot(project_dir, error):
    if (isinstance(error, subprocess.CalledProcessError) and 'start' in error.cmd):
        # the bash script failed
        print('Checking for common errors...')
        so_files = []
        for root, dirs, files in os.walk(project_dir):
            for name in files:
                _, ext = os.path.splitext(name)
                if ext == '.so':
                    so_files.append(os.path.join(root, name))

        if so_files:
            print(textwrap.dedent('''
                NOTE: Shared object (.so) files found in this project.

                  These files might be built against the wrong OS, causing problems with
                  auditwheel.

                  If you're using Cython and have previously done an in-place build,
                  remove those build files (*.so and *.c) before starting cibuildwheel.
            '''))

            print('  Files detected:')
            print('\n'.join(['    ' + f for f in so_files]))
            print('')<|MERGE_RESOLUTION|>--- conflicted
+++ resolved
@@ -68,11 +68,7 @@
     return [c for c in python_configurations if matches_platform(c.identifier) and build_selector(c.identifier)]
 
 
-<<<<<<< HEAD
-def build(project_dir, output_dir, test_command, test_requires, test_extras, before_build, build_verbosity, build_selector, repair_command, environment, manylinux_images, dependency_constraints):
-=======
-def build(project_dir, output_dir, test_command, before_test, test_requires, test_extras, before_build, build_verbosity, build_selector, repair_command, environment, manylinux_images):
->>>>>>> c22d5042
+def build(project_dir, output_dir, test_command, before_test, test_requires, test_extras, before_build, build_verbosity, build_selector, repair_command, environment, manylinux_images, dependency_constraints):
     try:
         subprocess.check_call(['docker', '--version'])
     except Exception:
@@ -97,127 +93,6 @@
         if not platform_configs:
             continue
 
-<<<<<<< HEAD
-=======
-        bash_script = '''
-            set -o errexit
-            set -o xtrace
-            mkdir /output
-            cd /project
-
-            for PYBIN in {pybin_paths}; do (
-                # Temporary hack/workaround, putting loop body in subshell; fixed in PR #256
-
-                export PATH="$PYBIN:$PATH"
-                {environment_exports}
-
-                # check the active python and pip are in PYBIN
-                if [ "$(which pip)" != "$PYBIN/pip" ]; then
-                    echo "cibuildwheel: python available on PATH doesn't match our installed instance. If you have modified PATH, ensure that you don't overwrite cibuildwheel's entry or insert python above it."
-                    exit 1
-                fi
-                if [ "$(which python)" != "$PYBIN/python" ]; then
-                    echo "cibuildwheel: pip available on PATH doesn't match our installed instance. If you have modified PATH, ensure that you don't overwrite cibuildwheel's entry or insert pip above it."
-                    exit 1
-                fi
-
-                if [ ! -z {before_build} ]; then
-                    sh -c {before_build}
-                fi
-
-                # Build the wheel
-                rm -rf /tmp/built_wheel
-                mkdir /tmp/built_wheel
-                pip wheel . -w /tmp/built_wheel --no-deps {build_verbosity_flag}
-                built_wheel=(/tmp/built_wheel/*.whl)
-
-                # repair the wheel
-                rm -rf /tmp/repaired_wheels
-                mkdir /tmp/repaired_wheels
-                # NOTE: 'built_wheel' here is a bash array of glob matches; "$built_wheel" returns
-                # the first element
-                if [[ "$built_wheel" == *none-any.whl ]] || [ -z {repair_command} ]; then
-                    # pure Python wheel or empty repair command
-                    mv "$built_wheel" /tmp/repaired_wheels
-                else
-                    sh -c {repair_command} repair_command "$built_wheel"
-                fi
-                repaired_wheels=(/tmp/repaired_wheels/*.whl)
-
-                if [ ! -z {test_command} ]; then
-                    # Set up a virtual environment to install and test from, to make sure
-                    # there are no dependencies that were pulled in at build time.
-                    pip install virtualenv
-                    venv_dir=`mktemp -d`/venv
-                    python -m virtualenv "$venv_dir"
-
-                    export __CIBW_VIRTUALENV_PATH__=$venv_dir
-
-                    # run the tests in a subshell to keep that `activate`
-                    # script from polluting the env
-                    (
-                        source "$venv_dir/bin/activate"
-
-                        echo "Running tests using `which python`"
-
-                        if [ ! -z {before_test} ]; then
-                            sh -c {before_test}
-                        fi
-
-                        # Install the wheel we just built
-                        # Note: If auditwheel produced two wheels, it's because the earlier produced wheel
-                        # conforms to multiple manylinux standards. These multiple versions of the wheel are
-                        # functionally the same, differing only in name, wheel metadata, and possibly include
-                        # different external shared libraries. so it doesn't matter which one we run the tests on.
-                        # Let's just pick the first one.
-                        pip install "${{repaired_wheels[0]}}"{test_extras}
-
-                        # Install any requirements to run the tests
-                        if [ ! -z "{test_requires}" ]; then
-                            pip install {test_requires}
-                        fi
-
-                        # Run the tests from a different directory
-                        pushd $HOME
-                        sh -c {test_command}
-                        popd
-                    )
-                    # exit if tests failed (needed for older bash versions)
-                    if [ $? -ne 0 ]; then
-                        exit 1;
-                    fi
-
-                    # clean up
-                    rm -rf "$venv_dir"
-                fi
-
-                # we're all done here; move it to output
-                mv "${{repaired_wheels[@]}}" /output
-                for repaired_wheel in "${{repaired_wheels[@]}}"; do chown {uid}:{gid} "/output/$(basename "$repaired_wheel")"; done
-            ) done
-        '''.format(
-            pybin_paths=' '.join(c.path + '/bin' for c in platform_configs),
-            test_requires=' '.join(test_requires),
-            test_extras=test_extras,
-            test_command=shlex.quote(
-                prepare_command(test_command, project='/project') if test_command else ''
-            ),
-            before_build=shlex.quote(
-                prepare_command(before_build, project='/project') if before_build else ''
-            ),
-            build_verbosity_flag=' '.join(get_build_verbosity_extra_flags(build_verbosity)),
-            repair_command=shlex.quote(
-                prepare_command(repair_command, wheel='"$1"', dest_dir='/tmp/repaired_wheels') if repair_command else ''
-            ),
-            environment_exports='\n'.join(environment.as_shell_commands()),
-            uid=os.getuid(),
-            gid=os.getgid(),
-            before_test=shlex.quote(
-                prepare_command(before_test, project='/project') if before_test else ''
-            ),
-        )
-
->>>>>>> c22d5042
         container_name = 'cibuildwheel-{}'.format(uuid.uuid4())
         try:
             subprocess.run(['docker', 'create',
@@ -300,6 +175,10 @@
 
                                 echo "Running tests using `which python`"
 
+                                if [ ! -z {before_build} ]; then
+                                    sh -c {before_build}
+                                fi
+
                                 # Install the wheel we just built
                                 # Note: If auditwheel produced two wheels, it's because the earlier produced wheel
                                 # conforms to multiple manylinux standards. These multiple versions of the wheel are
@@ -349,6 +228,9 @@
                         environment_exports='\n'.join(environment.as_shell_commands()),
                         uid=os.getuid(),
                         gid=os.getgid(),
+                        before_test=shlex.quote(
+                            prepare_command(before_test, project='/project') if before_test else ''
+                        ),
                         dependency_install_flags='-c /constraints.txt' if dependency_constraints else '',
                     )
                 )
