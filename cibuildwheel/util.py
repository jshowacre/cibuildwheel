import contextlib
import fnmatch
import itertools
import os
import re
import ssl
import subprocess
import sys
import textwrap
import time
import urllib.request
from enum import Enum
from pathlib import Path
from time import sleep
<<<<<<< HEAD
from typing import Any, Dict, Iterator, List, Optional
=======
from typing import Any, Dict, Iterable, Iterator, List, Optional, TextIO
>>>>>>> 2710202f

import bracex
import certifi
import tomli
from packaging.specifiers import SpecifierSet
from packaging.version import Version

from .typing import Literal, PathOrStr, PlatformName

resources_dir = Path(__file__).parent / "resources"

install_certifi_script = resources_dir / "install_certifi.py"

BuildFrontend = Literal["pip", "build"]

MANYLINUX_ARCHS = (
    "x86_64",
    "i686",
    "pypy_x86_64",
    "aarch64",
    "ppc64le",
    "s390x",
    "pypy_aarch64",
    "pypy_i686",
)

MUSLLINUX_ARCHS = (
    "x86_64",
    "i686",
    "aarch64",
    "ppc64le",
    "s390x",
)


def format_safe(template: str, **kwargs: Any) -> str:
    """
    Works similarly to `template.format(**kwargs)`, except that unmatched
    fields in `template` are passed through untouched.

    >>> format_safe('{a} {b}', a='123')
    '123 {b}'
    >>> format_safe('{a} {b[4]:3f}', a='123')
    '123 {b[4]:3f}'

    To avoid variable expansion, precede with a single backslash e.g.
    >>> format_safe('\\{a} {b}', a='123')
    '{a} {b}'
    """

    result = template

    for key, value in kwargs.items():
        find_pattern = re.compile(
            fr"""
                (?<!\\)  # don't match if preceded by a backslash
                {{  # literal open curly bracket
                {re.escape(key)}  # the field name
                }}  # literal close curly bracket
            """,
            re.VERBOSE,
        )

        # we use a lambda for repl to prevent re.sub interpreting backslashes
        # in repl as escape sequences
        result = re.sub(
            pattern=find_pattern,
            repl=lambda _: str(value),
            string=result,
        )

        # transform escaped sequences into their literal equivalents
        result = result.replace(f"\\{{{key}}}", f"{{{key}}}")

    return result


def prepare_command(command: str, **kwargs: PathOrStr) -> str:
    """
    Preprocesses a command by expanding variables like {python}.

    For example, used in the test_command option to specify the path to the
    project's root. Unmatched syntax will mostly be allowed through.
    """
    return format_safe(command, python="python", pip="pip", **kwargs)


def get_build_verbosity_extra_flags(level: int) -> List[str]:
    if level > 0:
        return ["-" + level * "v"]
    elif level < 0:
        return ["-" + -level * "q"]
    else:
        return []


def read_python_configs(config: PlatformName) -> List[Dict[str, str]]:
    input_file = resources_dir / "build-platforms.toml"
    with input_file.open("rb") as f:
        loaded_file = tomli.load(f)
    results: List[Dict[str, str]] = list(loaded_file[config]["python_configurations"])
    return results


def selector_matches(patterns: str, string: str) -> bool:
    """
    Returns True if `string` is matched by any of the wildcard patterns in
    `patterns`.

    Matching is according to fnmatch, but with shell-like curly brace
    expansion. For example, 'cp{36,37}-*' would match either of 'cp36-*' or
    'cp37-*'.
    """
    patterns_list = patterns.split()
    expanded_patterns = itertools.chain.from_iterable(bracex.expand(p) for p in patterns_list)
    return any(fnmatch.fnmatch(string, pat) for pat in expanded_patterns)


class IdentifierSelector:
    """
    This class holds a set of build/skip patterns. You call an instance with a
    build identifier, and it returns True if that identifier should be
    included. Only call this on valid identifiers, ones that have at least 2
    numeric digits before the first dash. If a pre-release version X.Y is present,
    you can filter it with prerelease="XY".
    """

    # a pattern that skips prerelease versions, when include_prereleases is False.
    PRERELEASE_SKIP = ""

    def __init__(
        self,
        *,
        build_config: str,
        skip_config: str,
        requires_python: Optional[SpecifierSet] = None,
        prerelease_pythons: bool = False,
    ):
        self.build_config = build_config
        self.skip_config = skip_config
        self.requires_python = requires_python
        self.prerelease_pythons = prerelease_pythons

    def __call__(self, build_id: str) -> bool:
        # Filter build selectors by python_requires if set
        if self.requires_python is not None:
            py_ver_str = build_id.split("-")[0]
            major = int(py_ver_str[2])
            minor = int(py_ver_str[3:])
            version = Version(f"{major}.{minor}.99")
            if not self.requires_python.contains(version):
                return False

        # filter out the prerelease pythons if self.prerelease_pythons is False
        if not self.prerelease_pythons and selector_matches(
            BuildSelector.PRERELEASE_SKIP, build_id
        ):
            return False

        should_build = selector_matches(self.build_config, build_id)
        should_skip = selector_matches(self.skip_config, build_id)

        return should_build and not should_skip

    def __repr__(self) -> str:
        result = f"{self.__class__.__name__}(build_config={self.build_config!r}"

        if self.skip_config:
            result += f", skip_config={self.skip_config!r}"
        if self.prerelease_pythons:
            result += ", prerelease_pythons=True"

        result += ")"

        return result


class BuildSelector(IdentifierSelector):
    pass


# Note that requires-python is not needed for TestSelector, as you can't test
# what you can't build.
class TestSelector(IdentifierSelector):
    def __init__(self, *, skip_config: str):
        super().__init__(build_config="*", skip_config=skip_config)


# Taken from https://stackoverflow.com/a/107717
class Unbuffered:
    def __init__(self, stream: TextIO) -> None:
        self.stream = stream

    def write(self, data: str) -> None:
        self.stream.write(data)
        self.stream.flush()

    def writelines(self, data: Iterable[str]) -> None:
        self.stream.writelines(data)
        self.stream.flush()

    def __getattr__(self, attr: str) -> Any:
        return getattr(self.stream, attr)


def download(url: str, dest: Path) -> None:
    print(f"+ Download {url} to {dest}")
    dest_dir = dest.parent
    if not dest_dir.exists():
        dest_dir.mkdir(parents=True)

    # we've had issues when relying on the host OS' CA certificates on Windows,
    # so we use certifi (this sounds odd but requests also does this by default)
    cafile = os.environ.get("SSL_CERT_FILE", certifi.where())
    context = ssl.create_default_context(cafile=cafile)
    repeat_num = 3
    for i in range(repeat_num):
        try:
            response = urllib.request.urlopen(url, context=context)
        except Exception:
            if i == repeat_num - 1:
                raise
            sleep(3)
            continue
        break

    try:
        dest.write_bytes(response.read())
    finally:
        response.close()


class DependencyConstraints:
    def __init__(self, base_file_path: Path):
        assert base_file_path.exists()
        self.base_file_path = base_file_path.resolve()

    @staticmethod
    def with_defaults() -> "DependencyConstraints":
        return DependencyConstraints(base_file_path=resources_dir / "constraints.txt")

    def get_for_python_version(self, version: str) -> Path:
        version_parts = version.split(".")

        # try to find a version-specific dependency file e.g. if
        # ./constraints.txt is the base, look for ./constraints-python36.txt
        specific_stem = self.base_file_path.stem + f"-python{version_parts[0]}{version_parts[1]}"
        specific_name = specific_stem + self.base_file_path.suffix
        specific_file_path = self.base_file_path.with_name(specific_name)
        if specific_file_path.exists():
            return specific_file_path
        else:
            return self.base_file_path

    def __repr__(self) -> str:
        return f"{self.__class__.__name__}({self.base_file_path!r})"

    def __eq__(self, o: object) -> bool:
        if not isinstance(o, DependencyConstraints):
            return False

        return self.base_file_path == o.base_file_path


class NonPlatformWheelError(Exception):
    def __init__(self) -> None:
        message = textwrap.dedent(
            """
            cibuildwheel: Build failed because a pure Python wheel was generated.

            If you intend to build a pure-Python wheel, you don't need cibuildwheel - use
            `pip wheel -w DEST_DIR .` instead.

            If you expected a platform wheel, check your project configuration, or run
            cibuildwheel with CIBW_BUILD_VERBOSITY=1 to view build logs.
            """
        )

        super().__init__(message)


def strtobool(val: str) -> bool:
    return val.lower() in {"y", "yes", "t", "true", "on", "1"}


class CIProvider(Enum):
    travis_ci = "travis"
    appveyor = "appveyor"
    circle_ci = "circle_ci"
    azure_pipelines = "azure_pipelines"
    github_actions = "github_actions"
    gitlab = "gitlab"
    other = "other"


def detect_ci_provider() -> Optional[CIProvider]:
    if "TRAVIS" in os.environ:
        return CIProvider.travis_ci
    elif "APPVEYOR" in os.environ:
        return CIProvider.appveyor
    elif "CIRCLECI" in os.environ:
        return CIProvider.circle_ci
    elif "AZURE_HTTP_USER_AGENT" in os.environ:
        return CIProvider.azure_pipelines
    elif "GITHUB_ACTIONS" in os.environ:
        return CIProvider.github_actions
    elif "GITLAB_CI" in os.environ:
        return CIProvider.gitlab
    elif strtobool(os.environ.get("CI", "false")):
        return CIProvider.other
    else:
        return None


def unwrap(text: str) -> str:
    """
    Unwraps multi-line text to a single line
    """
    # remove initial line indent
    text = textwrap.dedent(text)
    # remove leading/trailing whitespace
    text = text.strip()
    # remove consecutive whitespace
    return re.sub(r"\s+", " ", text)


@contextlib.contextmanager
def print_new_wheels(msg: str, output_dir: Path) -> Iterator[None]:
    """
    Prints the new items in a directory upon exiting. The message to display
    can include {n} for number of wheels, {s} for total number of seconds,
    and/or {m} for total number of minutes. Does not print anything if this
    exits via exception.
    """

    start_time = time.time()
    existing_contents = set(output_dir.iterdir())
    yield
    final_contents = set(output_dir.iterdir())
    new_contents = final_contents - existing_contents
    n = len(new_contents)
    s = time.time() - start_time
    m = s / 60
    print(msg.format(n=n, s=s, m=m), *sorted(f"  {f.name}" for f in new_contents), sep="\n")


def get_pip_version(env: Dict[str, str]) -> str:
    # we use shell=True here for windows, even though we don't need a shell due to a bug
    # https://bugs.python.org/issue8557
    shell = sys.platform.startswith("win")
    versions_output_text = subprocess.check_output(
        ["python", "-m", "pip", "freeze", "--all"], universal_newlines=True, shell=shell, env=env
    )
    (pip_version,) = (
        version[5:]
        for version in versions_output_text.strip().splitlines()
        if version.startswith("pip==")
    )
    return pip_version<|MERGE_RESOLUTION|>--- conflicted
+++ resolved
@@ -12,11 +12,7 @@
 from enum import Enum
 from pathlib import Path
 from time import sleep
-<<<<<<< HEAD
-from typing import Any, Dict, Iterator, List, Optional
-=======
 from typing import Any, Dict, Iterable, Iterator, List, Optional, TextIO
->>>>>>> 2710202f
 
 import bracex
 import certifi
