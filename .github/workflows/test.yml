name: Test

on:
  push:
    branches:
      - master
  pull_request:
    paths-ignore:
      - 'docs/**'
  workflow_dispatch:
    # allow manual runs on branches without a PR

jobs:
  pre-commit:
    name: Pre-commit checks (mypy, flake8, etc.)
    runs-on: ubuntu-latest
    steps:
    - uses: actions/checkout@v2
    - uses: actions/setup-python@v2
    - uses: pre-commit/action@v2.0.0

  test:
    name: Test cibuildwheel on ${{ matrix.os }}
    runs-on: ${{ matrix.os }}
    strategy:
      matrix:
<<<<<<< HEAD
        # os: [ubuntu-latest, windows-latest, macos-11.0]
        os: [macos-11.0]
=======
        os: [ubuntu-latest, windows-latest, macos-latest]
>>>>>>> 5c695593
        python_version: ['3.7']
    timeout-minutes: 180
    steps:
    - uses: actions/checkout@v2
    - uses: actions/setup-python@v2
      name: Install Python ${{ matrix.python_version }}
      with:
        python-version: ${{ matrix.python_version }}

    - name: Install dependencies
      run: |
        python -m pip install -r requirements-dev.txt

    - name: Install Visual C++ for Python 2.7
      if: runner.os == 'Windows'
      run: |
        choco install vcpython27 -f -y

    - name: Get PR labels
      id: pr-labels
      uses: joerick/pr-labels-action@v1.0.6

    - name: Sample build
      if: contains(steps.pr-labels.outputs.labels, ' ci-sample-build ')
      run: |
        python bin/sample_build.py

    - name: Get some sample wheels
      run: |
        python -m test.test_projects test.test_0_basic.basic_project sample_proj
        cibuildwheel --output-dir wheelhouse sample_proj

    - uses: actions/upload-artifact@v2
      with:
        name: sample_wheels
        path: wheelhouse

    - name: Test cibuildwheel
      run: |
        python ./bin/run_tests.py

  test-emulated:
    name: Test emulated cibuildwheel using qemu
    runs-on: ubuntu-latest
    timeout-minutes: 180
    steps:
    - uses: actions/checkout@v2
    - uses: actions/setup-python@v2
    - name: Install dependencies
      run: |
        python -m pip install -r requirements-dev.txt

    - name: Set up QEMU
      id: qemu
      uses: docker/setup-qemu-action@v1
      with:
        platforms: all

    - name: Run the emulation tests
      run: |
        pytest --run-emulation test/test_emulation.py<|MERGE_RESOLUTION|>--- conflicted
+++ resolved
@@ -24,12 +24,8 @@
     runs-on: ${{ matrix.os }}
     strategy:
       matrix:
-<<<<<<< HEAD
         # os: [ubuntu-latest, windows-latest, macos-11.0]
         os: [macos-11.0]
-=======
-        os: [ubuntu-latest, windows-latest, macos-latest]
->>>>>>> 5c695593
         python_version: ['3.7']
     timeout-minutes: 180
     steps:
